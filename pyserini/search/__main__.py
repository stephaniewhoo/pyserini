--- conflicted
+++ resolved
@@ -16,19 +16,12 @@
 
 import argparse
 import os
-<<<<<<< HEAD
 from typing import Tuple, List, TextIO
 from transformers import AutoTokenizer
 
 from pyserini.pyclass import autoclass
 from pyserini.analysis import JDefaultEnglishAnalyzer, JWhiteSpaceAnalyzer
 from pyserini.search import get_topics, SimpleSearcher, JSimpleSearcherResult, JDisjunctionMaxQueryGenerator
-=======
-
-from pyserini.pyclass import autoclass
-from pyserini.analysis import JDefaultEnglishAnalyzer
-from pyserini.search import SimpleSearcher, JDisjunctionMaxQueryGenerator
->>>>>>> 42db07ba
 from pyserini.search.reranker import ClassifierType, PseudoRelevanceClassifierReranker
 from pyserini.query_iterator import get_query_iterator, TopicsFormat
 from pyserini.output_writer import OutputFormat, get_output_writer
@@ -210,15 +203,11 @@
     with output_writer:
         batch_topics = list()
         batch_topic_ids = list()
-<<<<<<< HEAD
         for index, (topic_id, text) in enumerate(tqdm(list(query_iterator(topics, args.topics)))):
             if (args.tokenizer != None):
                 toks = tokenizer.tokenize(text)
                 text = ' '
                 text = text.join(toks)
-=======
-        for index, (topic_id, text) in enumerate(tqdm(query_iterator, total=len(topics.keys()))):
->>>>>>> 42db07ba
             if args.batch_size <= 1 and args.threads <= 1:
                 hits = searcher.search(text, args.hits, query_generator=query_generator, fields=fields)
                 results = [(topic_id, hits)]
