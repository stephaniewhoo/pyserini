--- conflicted
+++ resolved
@@ -10,14 +10,7 @@
 import re
 from convert_common import readStopWords, SpacyTextParser, getRetokenized
 from pyserini.analysis import Analyzer, get_lucene_analyzer
-<<<<<<< HEAD
-#from flair.data import Sentence
-#from flair.models import MultiTagger
-=======
-from flair.data import Sentence
-from flair.models import MultiTagger
 import time
->>>>>>> aaf0ded4
 
 sys.path.append('.')
 
@@ -81,8 +74,6 @@
                 entity += ','
             entity += '"' + doc.ents[i].text + '"' + ':' + '"' + doc.ents[i].label_ + '"'
         entity += '}'
-        #for ent in doc.ents:
-            #entity += (ent.text + ':' + ent.label_ + ',')
 
         analyzed = analyzer.analyze(body)
         for token in analyzed:
